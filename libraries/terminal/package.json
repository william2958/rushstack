{
  "name": "@rushstack/terminal",
<<<<<<< HEAD
  "version": "0.5.10",
=======
  "version": "0.5.11",
>>>>>>> 87e2e678
  "description": "User interface primitives for console applications",
  "main": "lib/index.js",
  "typings": "dist/terminal.d.ts",
  "license": "MIT",
  "repository": {
    "url": "https://github.com/microsoft/rushstack.git",
    "type": "git",
    "directory": "libraries/terminal"
  },
  "scripts": {
    "build": "heft build --clean",
    "_phase:build": "heft run --only build -- --clean",
    "_phase:test": "heft run --only test -- --clean"
  },
  "dependencies": {
    "@rushstack/node-core-library": "workspace:*",
    "wordwrap": "~1.0.0"
  },
  "devDependencies": {
    "@rushstack/eslint-config": "workspace:*",
    "@rushstack/heft": "workspace:*",
    "@rushstack/heft-node-rig": "workspace:*",
    "@types/heft-jest": "1.0.1",
    "@types/node": "14.18.36",
    "@types/wordwrap": "~1.0.0",
    "colors": "~1.2.1"
  },
  "peerDependencies": {
    "@types/node": "*"
  },
  "peerDependenciesMeta": {
    "@types/node": {
      "optional": true
    }
  }
}<|MERGE_RESOLUTION|>--- conflicted
+++ resolved
@@ -1,10 +1,6 @@
 {
   "name": "@rushstack/terminal",
-<<<<<<< HEAD
-  "version": "0.5.10",
-=======
   "version": "0.5.11",
->>>>>>> 87e2e678
   "description": "User interface primitives for console applications",
   "main": "lib/index.js",
   "typings": "dist/terminal.d.ts",
