{
  "name": "@rushstack/typings-generator",
  "version": "0.2.12",
  "description": "This library provides functionality for automatically generating typings for non-TS files.",
  "keywords": [
    "dts",
    "typings",
    "generate"
  ],
  "main": "lib/index.js",
  "typings": "dist/typings-generator.d.ts",
  "license": "MIT",
  "repository": {
    "type": "git",
    "url": "https://github.com/microsoft/rushstack/tree/master/libraries/typings-generator"
  },
  "scripts": {
    "build": "heft test --clean"
  },
  "dependencies": {
    "@rushstack/node-core-library": "workspace:*",
    "@types/node": "10.17.13",
    "chokidar": "~3.4.0",
    "glob": "~7.0.5"
  },
  "devDependencies": {
    "@microsoft/node-library-build": "workspace:*",
    "@rushstack/eslint-config": "workspace:*",
<<<<<<< HEAD
    "@rushstack/heft": "0.8.0",
=======
    "@rushstack/heft": "workspace:*",
    "@rushstack/heft-node-rig": "workspace:*",
>>>>>>> 54aa59a9
    "@types/glob": "7.1.1"
  }
}<|MERGE_RESOLUTION|>--- conflicted
+++ resolved
@@ -26,12 +26,8 @@
   "devDependencies": {
     "@microsoft/node-library-build": "workspace:*",
     "@rushstack/eslint-config": "workspace:*",
-<<<<<<< HEAD
-    "@rushstack/heft": "0.8.0",
-=======
-    "@rushstack/heft": "workspace:*",
+    "@rushstack/heft": "0.14.0",
     "@rushstack/heft-node-rig": "workspace:*",
->>>>>>> 54aa59a9
     "@types/glob": "7.1.1"
   }
 }