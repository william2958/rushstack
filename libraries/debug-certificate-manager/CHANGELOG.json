--- conflicted
+++ resolved
@@ -2,8 +2,6 @@
   "name": "@rushstack/debug-certificate-manager",
   "entries": [
     {
-<<<<<<< HEAD
-=======
       "version": "1.2.29",
       "tag": "@rushstack/debug-certificate-manager_v1.2.29",
       "date": "Mon, 29 May 2023 15:21:15 GMT",
@@ -34,7 +32,6 @@
       }
     },
     {
->>>>>>> 87e2e678
       "version": "1.2.27",
       "tag": "@rushstack/debug-certificate-manager_v1.2.27",
       "date": "Mon, 22 May 2023 06:34:33 GMT",
