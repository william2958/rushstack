{
  "name": "@microsoft/package-deps-hash",
  "version": "2.2.47",
  "description": "",
  "main": "lib/index.js",
  "typings": "dist/package-deps-hash.d.ts",
  "tsdoc": {
    "tsdocFlavor": "AEDoc"
  },
  "license": "MIT",
  "repository": {
    "type": "git",
    "url": "https://github.com/microsoft/web-build-tools"
  },
  "scripts": {
    "build": "gulp test --clean"
  },
  "devDependencies": {
<<<<<<< HEAD
    "@microsoft/node-core-library": "1.4.1",
    "@microsoft/node-library-build": "4.3.46",
=======
    "@microsoft/node-library-build": "4.3.47",
>>>>>>> 93387ba4
    "chai": "~3.5.0",
    "gulp": "~3.9.1",
    "@types/chai": "3.4.34",
    "@types/mocha": "2.2.38",
    "@types/node": "8.5.8"
  }
}<|MERGE_RESOLUTION|>--- conflicted
+++ resolved
@@ -16,12 +16,8 @@
     "build": "gulp test --clean"
   },
   "devDependencies": {
-<<<<<<< HEAD
-    "@microsoft/node-core-library": "1.4.1",
-    "@microsoft/node-library-build": "4.3.46",
-=======
     "@microsoft/node-library-build": "4.3.47",
->>>>>>> 93387ba4
+    "@microsoft/node-core-library": "1.4.1"
     "chai": "~3.5.0",
     "gulp": "~3.9.1",
     "@types/chai": "3.4.34",
