--- conflicted
+++ resolved
@@ -57,11 +57,8 @@
     "tapable": "2.2.1",
     "tar": "~6.1.11",
     "true-case-path": "~2.2.1",
-<<<<<<< HEAD
-    "normalize-path": "~3.0.0"
-=======
+    "normalize-path": "~3.0.0",
     "uuid": "~8.3.2"
->>>>>>> 11e3967c
   },
   "devDependencies": {
     "@pnpm/logger": "4.0.0",
@@ -80,11 +77,8 @@
     "@types/ssri": "~7.1.0",
     "@types/strict-uri-encode": "2.0.0",
     "@types/tar": "6.1.1",
-<<<<<<< HEAD
     "@types/normalize-path": "~3.0.0",
-=======
     "@types/uuid": "~8.3.4",
->>>>>>> 11e3967c
     "@types/webpack-env": "1.18.0",
     "webpack": "~5.82.1"
   },
