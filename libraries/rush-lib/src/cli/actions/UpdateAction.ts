--- conflicted
+++ resolved
@@ -150,11 +150,8 @@
     return {
       debug: this.parser.isDebug,
       allowShrinkwrapUpdates: true,
-<<<<<<< HEAD
       ignoreScripts: this._ignoreScriptsParameter.value,
-=======
       bypassPolicyAllowed: true,
->>>>>>> 647e0373
       bypassPolicy: this._bypassPolicyParameter.value!,
       noLink: this._noLinkParameter.value!,
       fullUpgrade: this._fullParameter.value!,
