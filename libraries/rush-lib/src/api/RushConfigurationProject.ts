--- conflicted
+++ resolved
@@ -58,14 +58,6 @@
  */
 export class RushConfigurationProject {
   private readonly _shouldPublish: boolean;
-<<<<<<< HEAD
-  private readonly _skipRushCheck: boolean;
-  private readonly _publishFolder: string;
-  private readonly _rushConfiguration: RushConfiguration;
-  private readonly _tags: Set<string>;
-  private readonly _splitWorkspace: boolean;
-=======
->>>>>>> ce92472e
 
   private _versionPolicy: VersionPolicy | undefined = undefined;
   private _dependencyProjects: Set<RushConfigurationProject> | undefined = undefined;
@@ -188,6 +180,12 @@
    * @beta
    */
   public readonly tags: ReadonlySet<string>;
+
+  /**
+   * Whether this project is a split workspace project.
+   * @beta
+   */
+  public readonly splitWorkspace: boolean;
 
   /** @internal */
   public constructor(options: IRushConfigurationProjectOptions) {
@@ -320,7 +318,7 @@
       this.tags = new Set(projectJson.tags);
     }
 
-    this._splitWorkspace = Boolean(projectJson.splitWorkspace);
+    this.splitWorkspace = Boolean(projectJson.splitWorkspace);
   }
 
   /**
@@ -474,29 +472,4 @@
     }
     return isMain;
   }
-<<<<<<< HEAD
-
-  /**
-   * An optional set of custom tags that can be used to select this project.
-   *
-   * @remarks
-   * For example, adding `my-custom-tag` will allow this project to be selected by the
-   * command `rush list --only tag:my-custom-tag`.  The tag name must be one or more words separated
-   * by hyphens, where a word may contain lowercase letters, digits, and the period character.
-   *
-   * @beta
-   */
-  public get tags(): ReadonlySet<string> {
-    return this._tags;
-  }
-
-  /**
-   * Whether this project is a split workspace project.
-   * @beta
-   */
-  public get splitWorkspace(): boolean {
-    return this._splitWorkspace;
-  }
-=======
->>>>>>> ce92472e
 }