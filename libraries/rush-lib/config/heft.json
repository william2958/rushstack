--- conflicted
+++ resolved
@@ -6,7 +6,6 @@
 
   "extends": "@rushstack/heft-node-rig/profiles/default/config/heft.json",
 
-<<<<<<< HEAD
   // TODO: Add comments
   "phasesByName": {
     "build": {
@@ -18,9 +17,9 @@
             "options": {
               "copyOperations": [
                 {
-                  "sourcePath": "lib/cli/test/rush-mock-flush-telemetry-plugin",
+                  "sourcePath": "lib-commonjs/cli/test/rush-mock-flush-telemetry-plugin",
                   "destinationFolders": [
-                    "lib/cli/test/tapFlushTelemetryAndRunBuildActionRepo/common/autoinstallers/plugins/node_modules/rush-mock-flush-telemetry-plugin"
+                    "lib-commonjs/cli/test/tapFlushTelemetryAndRunBuildActionRepo/common/autoinstallers/plugins/node_modules/rush-mock-flush-telemetry-plugin"
                   ],
                   "fileExtensions": [".json", ".js", ".map"],
                   "hardlink": true
@@ -28,74 +27,18 @@
               ]
             }
           }
+        },
+
+        "copy-empty-modules": {
+          "taskDependencies": ["typescript"],
+          "taskEvent": {
+            "eventKind": "runScript",
+            "options": {
+              "scriptPath": "./scripts/copyEmptyModules.js"
+            }
+          }
         }
       }
-=======
-      /**
-       * (Required) The Heft stage when this action should be performed.  Note that heft.json event actions
-       * are scheduled after any plugin tasks have processed the event.  For example, a "compile" event action
-       * will be performed after the TypeScript compiler has been invoked.
-       *
-       * Options: "pre-compile", "compile", "bundle", "post-build"
-       */
-      "heftEvent": "post-build",
-
-      /**
-       * (Required) A user-defined tag whose purpose is to allow configs to replace/delete handlers that
-       * were added by other configs.
-       */
-      "actionId": "copy-files-for-tests",
-
-      /**
-       * (Required) An array of copy operations to run perform during the specified Heft event.
-       */
-      "copyOperations": [
-        {
-          /**
-           * (Required) The base folder that files will be copied from, relative to the project root.
-           * Settings such as "includeGlobs" and "excludeGlobs" will be resolved relative
-           * to this folder.
-           * NOTE: Assigning "sourceFolder" does not by itself select any files to be copied.
-           */
-          "sourceFolder": "lib-commonjs/cli/test/rush-mock-flush-telemetry-plugin",
-
-          /**
-           * (Required) One or more folders that files will be copied into, relative to the project root.
-           * If you specify more than one destination folder, Heft will read the input files only once, using
-           * streams to efficiently write multiple outputs.
-           */
-          "destinationFolders": [
-            "lib-commonjs/cli/test/tapFlushTelemetryAndRunBuildActionRepo/common/autoinstallers/plugins/node_modules/rush-mock-flush-telemetry-plugin"
-          ],
-
-          /**
-           * If specified, this option recursively scans all folders under "sourceFolder" and includes any files
-           * that match the specified extensions.  (If "fileExtensions" and "includeGlobs" are both
-           * specified, their selections are added together.)
-           */
-          "fileExtensions": [".json", ".js", ".map"],
-
-          /**
-           * If true, filesystem hard links will be created instead of copying the file.  Depending on the
-           * operating system, this may be faster. (But note that it may cause unexpected behavior if a tool
-           * modifies the link.)  The default value is false.
-           */
-          "hardlink": true
-        }
-      ]
-    },
-    {
-      "actionKind": "runScript",
-      "heftEvent": "bundle",
-      "actionId": "copyEmptyModules",
-      "scriptPath": "./scripts/copyEmptyModules.js"
-    }
-  ],
-
-  "heftPlugins": [
-    {
-      "plugin": "@rushstack/heft-webpack5-plugin"
->>>>>>> 1aa5eedd
     }
   }
 }