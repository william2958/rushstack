{
  "name": "heft-minimal-rig-test",
  "description": "This is a minimal rig package that is imported by the 'heft-minimal-rig-usage-test' project",
  "version": "1.0.0",
  "private": true,
  "license": "MIT",
  "scripts": {
    "build": ""
  },
  "dependencies": {
<<<<<<< HEAD
    "typescript": "~3.9.5"
  },
  "devDependencies": {
    "@microsoft/api-extractor": "workspace:*"
=======
    "typescript": "~3.9.7"
>>>>>>> d0edfd08
  }
}<|MERGE_RESOLUTION|>--- conflicted
+++ resolved
@@ -8,13 +8,9 @@
     "build": ""
   },
   "dependencies": {
-<<<<<<< HEAD
-    "typescript": "~3.9.5"
+    "typescript": "~3.9.7"
   },
   "devDependencies": {
     "@microsoft/api-extractor": "workspace:*"
-=======
-    "typescript": "~3.9.7"
->>>>>>> d0edfd08
   }
 }