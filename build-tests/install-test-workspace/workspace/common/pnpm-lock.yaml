--- conflicted
+++ resolved
@@ -4,45 +4,28 @@
 
   typescript-newest-test:
     specifiers:
-      '@rushstack/eslint-config': file:rushstack-eslint-config-2.4.0.tgz
-<<<<<<< HEAD
-      '@rushstack/heft': file:rushstack-heft-0.38.1.tgz
-=======
-      '@rushstack/heft': file:rushstack-heft-0.39.0.tgz
->>>>>>> a0b6ba1d
+      '@rushstack/eslint-config': file:rushstack-eslint-config-2.4.1.tgz
+      '@rushstack/heft': file:rushstack-heft-0.39.2.tgz
       eslint: ~7.30.0
       tslint: ~5.20.1
       typescript: ~4.4.2
     devDependencies:
-      '@rushstack/eslint-config': file:../temp/tarballs/rushstack-eslint-config-2.4.0.tgz_eslint@7.30.0+typescript@4.4.2
-<<<<<<< HEAD
-      '@rushstack/heft': file:../temp/tarballs/rushstack-heft-0.38.1.tgz
-=======
-      '@rushstack/heft': file:../temp/tarballs/rushstack-heft-0.39.0.tgz
->>>>>>> a0b6ba1d
+      '@rushstack/eslint-config': file:../temp/tarballs/rushstack-eslint-config-2.4.1.tgz_eslint@7.30.0+typescript@4.4.2
+      '@rushstack/heft': file:../temp/tarballs/rushstack-heft-0.39.2.tgz
       eslint: 7.30.0
       tslint: 5.20.1_typescript@4.4.2
       typescript: 4.4.2
 
   typescript-v3-test:
     specifiers:
-      '@rushstack/eslint-config': file:rushstack-eslint-config-2.4.0.tgz
-<<<<<<< HEAD
-      '@rushstack/heft': file:rushstack-heft-0.38.1.tgz
-=======
-      '@rushstack/heft': file:rushstack-heft-0.39.0.tgz
->>>>>>> a0b6ba1d
+      '@rushstack/eslint-config': file:rushstack-eslint-config-2.4.1.tgz
+      '@rushstack/heft': file:rushstack-heft-0.39.2.tgz
       eslint: ~7.30.0
       tslint: ~5.20.1
       typescript: ~4.4.2
     devDependencies:
-<<<<<<< HEAD
-      '@rushstack/eslint-config': file:../temp/tarballs/rushstack-eslint-config-2.4.0.tgz_eslint@7.30.0+typescript@3.9.10
-      '@rushstack/heft': file:../temp/tarballs/rushstack-heft-0.38.1.tgz
-=======
-      '@rushstack/eslint-config': file:../temp/tarballs/rushstack-eslint-config-2.4.0.tgz_eslint@7.30.0+typescript@4.4.2
-      '@rushstack/heft': file:../temp/tarballs/rushstack-heft-0.39.0.tgz
->>>>>>> a0b6ba1d
+      '@rushstack/eslint-config': file:../temp/tarballs/rushstack-eslint-config-2.4.1.tgz_eslint@7.30.0+typescript@4.4.2
+      '@rushstack/heft': file:../temp/tarballs/rushstack-heft-0.39.2.tgz
       eslint: 7.30.0
       tslint: 5.20.1_typescript@4.4.2
       typescript: 4.4.2
@@ -1678,19 +1661,19 @@
       commander: 2.20.3
     dev: true
 
-  file:../temp/tarballs/rushstack-eslint-config-2.4.0.tgz_eslint@7.30.0+typescript@4.4.2:
-    resolution: {tarball: file:../temp/tarballs/rushstack-eslint-config-2.4.0.tgz}
-    id: file:../temp/tarballs/rushstack-eslint-config-2.4.0.tgz
+  file:../temp/tarballs/rushstack-eslint-config-2.4.1.tgz_eslint@7.30.0+typescript@4.4.2:
+    resolution: {tarball: file:../temp/tarballs/rushstack-eslint-config-2.4.1.tgz}
+    id: file:../temp/tarballs/rushstack-eslint-config-2.4.1.tgz
     name: '@rushstack/eslint-config'
-    version: 2.4.0
+    version: 2.4.1
     peerDependencies:
       eslint: ^6.0.0 || ^7.0.0
       typescript: '>=3.0.0'
     dependencies:
-      '@rushstack/eslint-patch': file:../temp/tarballs/rushstack-eslint-patch-1.0.6.tgz
-      '@rushstack/eslint-plugin': file:../temp/tarballs/rushstack-eslint-plugin-0.8.0.tgz_eslint@7.30.0+typescript@4.4.2
-      '@rushstack/eslint-plugin-packlets': file:../temp/tarballs/rushstack-eslint-plugin-packlets-0.3.0.tgz_eslint@7.30.0+typescript@4.4.2
-      '@rushstack/eslint-plugin-security': file:../temp/tarballs/rushstack-eslint-plugin-security-0.2.0.tgz_eslint@7.30.0+typescript@4.4.2
+      '@rushstack/eslint-patch': file:../temp/tarballs/rushstack-eslint-patch-1.0.7.tgz
+      '@rushstack/eslint-plugin': file:../temp/tarballs/rushstack-eslint-plugin-0.8.1.tgz_eslint@7.30.0+typescript@4.4.2
+      '@rushstack/eslint-plugin-packlets': file:../temp/tarballs/rushstack-eslint-plugin-packlets-0.3.1.tgz_eslint@7.30.0+typescript@4.4.2
+      '@rushstack/eslint-plugin-security': file:../temp/tarballs/rushstack-eslint-plugin-security-0.2.1.tgz_eslint@7.30.0+typescript@4.4.2
       '@typescript-eslint/eslint-plugin': 4.28.3_dea3c07b05ffc5d33aadcc92b8a0deed
       '@typescript-eslint/experimental-utils': 4.28.3_eslint@7.30.0+typescript@4.4.2
       '@typescript-eslint/parser': 4.28.3_eslint@7.30.0+typescript@4.4.2
@@ -1704,17 +1687,17 @@
       - supports-color
     dev: true
 
-  file:../temp/tarballs/rushstack-eslint-patch-1.0.6.tgz:
-    resolution: {tarball: file:../temp/tarballs/rushstack-eslint-patch-1.0.6.tgz}
+  file:../temp/tarballs/rushstack-eslint-patch-1.0.7.tgz:
+    resolution: {tarball: file:../temp/tarballs/rushstack-eslint-patch-1.0.7.tgz}
     name: '@rushstack/eslint-patch'
-    version: 1.0.6
-    dev: true
-
-  file:../temp/tarballs/rushstack-eslint-plugin-0.8.0.tgz_eslint@7.30.0+typescript@4.4.2:
-    resolution: {tarball: file:../temp/tarballs/rushstack-eslint-plugin-0.8.0.tgz}
-    id: file:../temp/tarballs/rushstack-eslint-plugin-0.8.0.tgz
+    version: 1.0.7
+    dev: true
+
+  file:../temp/tarballs/rushstack-eslint-plugin-0.8.1.tgz_eslint@7.30.0+typescript@4.4.2:
+    resolution: {tarball: file:../temp/tarballs/rushstack-eslint-plugin-0.8.1.tgz}
+    id: file:../temp/tarballs/rushstack-eslint-plugin-0.8.1.tgz
     name: '@rushstack/eslint-plugin'
-    version: 0.8.0
+    version: 0.8.1
     peerDependencies:
       eslint: ^6.0.0 || ^7.0.0
     dependencies:
@@ -1726,11 +1709,11 @@
       - typescript
     dev: true
 
-  file:../temp/tarballs/rushstack-eslint-plugin-packlets-0.3.0.tgz_eslint@7.30.0+typescript@4.4.2:
-    resolution: {tarball: file:../temp/tarballs/rushstack-eslint-plugin-packlets-0.3.0.tgz}
-    id: file:../temp/tarballs/rushstack-eslint-plugin-packlets-0.3.0.tgz
+  file:../temp/tarballs/rushstack-eslint-plugin-packlets-0.3.1.tgz_eslint@7.30.0+typescript@4.4.2:
+    resolution: {tarball: file:../temp/tarballs/rushstack-eslint-plugin-packlets-0.3.1.tgz}
+    id: file:../temp/tarballs/rushstack-eslint-plugin-packlets-0.3.1.tgz
     name: '@rushstack/eslint-plugin-packlets'
-    version: 0.3.0
+    version: 0.3.1
     peerDependencies:
       eslint: ^6.0.0 || ^7.0.0
     dependencies:
@@ -1742,11 +1725,11 @@
       - typescript
     dev: true
 
-  file:../temp/tarballs/rushstack-eslint-plugin-security-0.2.0.tgz_eslint@7.30.0+typescript@4.4.2:
-    resolution: {tarball: file:../temp/tarballs/rushstack-eslint-plugin-security-0.2.0.tgz}
-    id: file:../temp/tarballs/rushstack-eslint-plugin-security-0.2.0.tgz
+  file:../temp/tarballs/rushstack-eslint-plugin-security-0.2.1.tgz_eslint@7.30.0+typescript@4.4.2:
+    resolution: {tarball: file:../temp/tarballs/rushstack-eslint-plugin-security-0.2.1.tgz}
+    id: file:../temp/tarballs/rushstack-eslint-plugin-security-0.2.1.tgz
     name: '@rushstack/eslint-plugin-security'
-    version: 0.2.0
+    version: 0.2.1
     peerDependencies:
       eslint: ^6.0.0 || ^7.0.0
     dependencies:
@@ -1758,25 +1741,18 @@
       - typescript
     dev: true
 
-<<<<<<< HEAD
-  file:../temp/tarballs/rushstack-heft-0.38.1.tgz:
-    resolution: {tarball: file:../temp/tarballs/rushstack-heft-0.38.1.tgz}
+  file:../temp/tarballs/rushstack-heft-0.39.2.tgz:
+    resolution: {tarball: file:../temp/tarballs/rushstack-heft-0.39.2.tgz}
     name: '@rushstack/heft'
-    version: 0.38.1
-=======
-  file:../temp/tarballs/rushstack-heft-0.39.0.tgz:
-    resolution: {tarball: file:../temp/tarballs/rushstack-heft-0.39.0.tgz}
-    name: '@rushstack/heft'
-    version: 0.39.0
->>>>>>> a0b6ba1d
+    version: 0.39.2
     engines: {node: '>=10.13.0'}
     hasBin: true
     dependencies:
-      '@rushstack/heft-config-file': file:../temp/tarballs/rushstack-heft-config-file-0.6.6.tgz
-      '@rushstack/node-core-library': file:../temp/tarballs/rushstack-node-core-library-3.40.2.tgz
-      '@rushstack/rig-package': file:../temp/tarballs/rushstack-rig-package-0.3.0.tgz
-      '@rushstack/ts-command-line': file:../temp/tarballs/rushstack-ts-command-line-4.9.0.tgz
-      '@rushstack/typings-generator': file:../temp/tarballs/rushstack-typings-generator-0.3.11.tgz
+      '@rushstack/heft-config-file': file:../temp/tarballs/rushstack-heft-config-file-0.6.8.tgz
+      '@rushstack/node-core-library': file:../temp/tarballs/rushstack-node-core-library-3.41.0.tgz
+      '@rushstack/rig-package': file:../temp/tarballs/rushstack-rig-package-0.3.1.tgz
+      '@rushstack/ts-command-line': file:../temp/tarballs/rushstack-ts-command-line-4.9.1.tgz
+      '@rushstack/typings-generator': file:../temp/tarballs/rushstack-typings-generator-0.3.13.tgz
       '@types/tapable': 1.0.6
       argparse: 1.0.10
       chokidar: 3.4.3
@@ -1789,21 +1765,21 @@
       true-case-path: 2.2.1
     dev: true
 
-  file:../temp/tarballs/rushstack-heft-config-file-0.6.6.tgz:
-    resolution: {tarball: file:../temp/tarballs/rushstack-heft-config-file-0.6.6.tgz}
+  file:../temp/tarballs/rushstack-heft-config-file-0.6.8.tgz:
+    resolution: {tarball: file:../temp/tarballs/rushstack-heft-config-file-0.6.8.tgz}
     name: '@rushstack/heft-config-file'
-    version: 0.6.6
+    version: 0.6.8
     engines: {node: '>=10.13.0'}
     dependencies:
-      '@rushstack/node-core-library': file:../temp/tarballs/rushstack-node-core-library-3.40.2.tgz
-      '@rushstack/rig-package': file:../temp/tarballs/rushstack-rig-package-0.3.0.tgz
+      '@rushstack/node-core-library': file:../temp/tarballs/rushstack-node-core-library-3.41.0.tgz
+      '@rushstack/rig-package': file:../temp/tarballs/rushstack-rig-package-0.3.1.tgz
       jsonpath-plus: 4.0.0
     dev: true
 
-  file:../temp/tarballs/rushstack-node-core-library-3.40.2.tgz:
-    resolution: {tarball: file:../temp/tarballs/rushstack-node-core-library-3.40.2.tgz}
+  file:../temp/tarballs/rushstack-node-core-library-3.41.0.tgz:
+    resolution: {tarball: file:../temp/tarballs/rushstack-node-core-library-3.41.0.tgz}
     name: '@rushstack/node-core-library'
-    version: 3.40.2
+    version: 3.41.0
     dependencies:
       '@types/node': 12.20.24
       colors: 1.2.5
@@ -1816,10 +1792,10 @@
       z-schema: 3.18.4
     dev: true
 
-  file:../temp/tarballs/rushstack-rig-package-0.3.0.tgz:
-    resolution: {tarball: file:../temp/tarballs/rushstack-rig-package-0.3.0.tgz}
+  file:../temp/tarballs/rushstack-rig-package-0.3.1.tgz:
+    resolution: {tarball: file:../temp/tarballs/rushstack-rig-package-0.3.1.tgz}
     name: '@rushstack/rig-package'
-    version: 0.3.0
+    version: 0.3.1
     dependencies:
       resolve: 1.17.0
       strip-json-comments: 3.1.1
@@ -1831,10 +1807,10 @@
     version: 0.2.1
     dev: true
 
-  file:../temp/tarballs/rushstack-ts-command-line-4.9.0.tgz:
-    resolution: {tarball: file:../temp/tarballs/rushstack-ts-command-line-4.9.0.tgz}
+  file:../temp/tarballs/rushstack-ts-command-line-4.9.1.tgz:
+    resolution: {tarball: file:../temp/tarballs/rushstack-ts-command-line-4.9.1.tgz}
     name: '@rushstack/ts-command-line'
-    version: 4.9.0
+    version: 4.9.1
     dependencies:
       '@types/argparse': 1.0.38
       argparse: 1.0.10
@@ -1842,17 +1818,13 @@
       string-argv: 0.3.1
     dev: true
 
-  file:../temp/tarballs/rushstack-typings-generator-0.3.11.tgz:
-    resolution: {tarball: file:../temp/tarballs/rushstack-typings-generator-0.3.11.tgz}
+  file:../temp/tarballs/rushstack-typings-generator-0.3.13.tgz:
+    resolution: {tarball: file:../temp/tarballs/rushstack-typings-generator-0.3.13.tgz}
     name: '@rushstack/typings-generator'
-    version: 0.3.11
-    dependencies:
-      '@rushstack/node-core-library': file:../temp/tarballs/rushstack-node-core-library-3.40.2.tgz
-<<<<<<< HEAD
-      '@types/node': 10.17.13
-=======
+    version: 0.3.13
+    dependencies:
+      '@rushstack/node-core-library': file:../temp/tarballs/rushstack-node-core-library-3.41.0.tgz
       '@types/node': 12.20.24
->>>>>>> a0b6ba1d
       chokidar: 3.4.3
       glob: 7.0.6
     dev: true