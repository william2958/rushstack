--- conflicted
+++ resolved
@@ -1,10 +1,6 @@
 {
   "name": "@rushstack/lockfile-explorer",
-<<<<<<< HEAD
-  "version": "1.0.16",
-=======
   "version": "1.0.17",
->>>>>>> 87e2e678
   "description": "Rush Lockfile Explorer: The UI for solving version conflicts quickly in a large monorepo",
   "keywords": [
     "conflict",
