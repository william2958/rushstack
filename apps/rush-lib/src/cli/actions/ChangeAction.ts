--- conflicted
+++ resolved
@@ -113,11 +113,7 @@
 
     this._sortedProjectList = this._getChangedPackageNames().sort();
     if (this._sortedProjectList.length === 0) {
-<<<<<<< HEAD
-      console.log('No change descriptions are needed.');
-=======
       console.log('No changes were detected on this branch. Nothing to do.');
->>>>>>> 3355b5e5
       this._warnUncommittedChanges();
       return Promise.resolve();
     }
@@ -151,11 +147,7 @@
     if (changedPackages.length > 0) {
       this._validateChangeFile(changedPackages);
     } else {
-<<<<<<< HEAD
-      console.log('No change descriptions are needed.');
-=======
       console.log('No changes were detected on this branch.');
->>>>>>> 3355b5e5
     }
   }
 
@@ -193,12 +185,6 @@
 
   private _validateChangeFile(changedPackages: string[]): void {
     const files: string[] = this._getChangeFiles();
-<<<<<<< HEAD
-=======
-    if (files.length === 0) {
-      throw new Error(`Your branch has changes that require a change log entry. Please run "rush change".`);
-    }
->>>>>>> 3355b5e5
     ChangeFiles.validate(files, changedPackages);
   }
 
