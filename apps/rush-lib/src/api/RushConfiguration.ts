--- conflicted
+++ resolved
@@ -167,21 +167,6 @@
 }
 
 /**
-<<<<<<< HEAD
- * Options for `RushConfiguration.tryFindRushJsonLocation`.
- * @public
- */
-export interface ITryFindRushJsonLocationOptions {
-  /**
-   * Whether to show verbose console messages.  Defaults to false.
-   */
-  showVerbose?: boolean;    // Defaults to false (inverse of old `verbose` parameter)
-
-  /**
-   * The folder path where the search will start.  Defaults tot he current working directory.
-   */
-  startingFolder?: string;  // Defaults to cwd
-=======
  * Options that are only used when the yarn package manager is selected.
  *
  * @remarks
@@ -204,7 +189,22 @@
   public constructor(json: IYarnOptionsJson) {
     this.ignoreEngines = !!json.ignoreEngines;
   }
->>>>>>> 623f9260
+}
+
+/**
+ * Options for `RushConfiguration.tryFindRushJsonLocation`.
+ * @public
+ */
+export interface ITryFindRushJsonLocationOptions {
+  /**
+   * Whether to show verbose console messages.  Defaults to false.
+   */
+  showVerbose?: boolean;    // Defaults to false (inverse of old `verbose` parameter)
+
+  /**
+   * The folder path where the search will start.  Defaults tot he current working directory.
+   */
+  startingFolder?: string;  // Defaults to cwd
 }
 
 /**
