{
  "name": "@microsoft/rush-stack-compiler-2.9",
  "version": "0.1.2",
  "description": "A plug-in for selecting the compiler used with the @microsoft/rush-stack toolchain. This version selects TypeScript 2.4.",
  "license": "MIT",
  "repository": {
    "type": "git",
    "url": "https://github.com/Microsoft/web-build-tools/tree/master/stack/rush-stack-compiler"
  },
  "bin": {
    "rush-api-extractor": "./bin/rush-api-extractor",
    "rush-tsc": "./bin/rush-tsc",
    "rush-tslint": "./bin/rush-tslint"
  },
  "scripts": {
    "build": "gulp --clean"
  },
  "main": "lib/shared/index.js",
  "types": "lib/shared/index.d.ts",
  "dependencies": {
    "@microsoft/api-extractor": "6.3.0",
    "@microsoft/node-core-library": "3.7.0",
    "@types/node": "8.5.8",
    "tslint-microsoft-contrib": "~5.2.1",
    "tslint": "~5.11.0",
    "typescript": "~2.9.2"
  },
  "devDependencies": {
<<<<<<< HEAD
    "@microsoft/node-library-build": "6.0.12",
    "@microsoft/rush-stack-compiler": "0.5.4",
    "@microsoft/rush-stack-compiler-shared": "0.0.0",
=======
    "@microsoft/node-library-build": "6.0.14",
    "@microsoft/rush-stack-compiler": "0.5.6",
>>>>>>> 138e943e
    "gulp": "~3.9.1"
  }
}<|MERGE_RESOLUTION|>--- conflicted
+++ resolved
@@ -26,14 +26,9 @@
     "typescript": "~2.9.2"
   },
   "devDependencies": {
-<<<<<<< HEAD
-    "@microsoft/node-library-build": "6.0.12",
-    "@microsoft/rush-stack-compiler": "0.5.4",
-    "@microsoft/rush-stack-compiler-shared": "0.0.0",
-=======
     "@microsoft/node-library-build": "6.0.14",
     "@microsoft/rush-stack-compiler": "0.5.6",
->>>>>>> 138e943e
+    "@microsoft/rush-stack-compiler-shared": "0.0.0",
     "gulp": "~3.9.1"
   }
 }