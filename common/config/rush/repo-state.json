--- conflicted
+++ resolved
@@ -1,9 +1,5 @@
 // DO NOT MODIFY THIS FILE MANUALLY BUT DO COMMIT IT. It is generated and used by Rush.
 {
-<<<<<<< HEAD
-  "pnpmShrinkwrapHash": "e4b29cd76dfaf253b5e4db8f81619637e87c3cbb",
-=======
   "pnpmShrinkwrapHash": "46a9dd946116eec4ae725ba521bb38588feec2bf",
->>>>>>> be52f777
   "preferredVersionsHash": "5222ca779ae69ebfd201e39c17f48ce9eaf8c3c2"
 }