{
  "name": "@rushstack/webpack5-localization-plugin",
  "entries": [
    {
<<<<<<< HEAD
=======
      "version": "0.4.13",
      "tag": "@rushstack/webpack5-localization-plugin_v0.4.13",
      "date": "Mon, 29 May 2023 15:21:15 GMT",
      "comments": {
        "dependency": [
          {
            "comment": "Updating dependency \"@rushstack/localization-utilities\" to `0.8.55`"
          },
          {
            "comment": "Updating dependency \"@rushstack/node-core-library\" to `3.59.2`"
          },
          {
            "comment": "Updating dependency \"@rushstack/heft\" to `0.50.7`"
          },
          {
            "comment": "Updating dependency \"@rushstack/heft-node-rig\" to `1.13.1`"
          }
        ]
      }
    },
    {
>>>>>>> 87e2e678
      "version": "0.4.12",
      "tag": "@rushstack/webpack5-localization-plugin_v0.4.12",
      "date": "Mon, 22 May 2023 06:34:33 GMT",
      "comments": {
        "dependency": [
          {
            "comment": "Updating dependency \"@rushstack/localization-utilities\" to `0.8.54`"
          },
          {
            "comment": "Updating dependency \"@rushstack/node-core-library\" to `3.59.1`"
          },
          {
            "comment": "Updating dependency \"@rushstack/eslint-config\" to `3.3.0`"
          },
          {
            "comment": "Updating dependency \"@rushstack/heft\" to `0.50.6`"
          },
          {
            "comment": "Updating dependency \"@rushstack/heft-node-rig\" to `1.13.0`"
          }
        ]
      }
    },
    {
      "version": "0.4.11",
      "tag": "@rushstack/webpack5-localization-plugin_v0.4.11",
      "date": "Fri, 12 May 2023 00:23:05 GMT",
      "comments": {
        "dependency": [
          {
            "comment": "Updating dependency \"@rushstack/localization-utilities\" to `0.8.53`"
          },
          {
            "comment": "Updating dependency \"@rushstack/node-core-library\" to `3.59.0`"
          },
          {
            "comment": "Updating dependency \"@rushstack/heft\" to `0.50.5`"
          },
          {
            "comment": "Updating dependency \"@rushstack/heft-node-rig\" to `1.12.11`"
          }
        ]
      }
    },
    {
      "version": "0.4.10",
      "tag": "@rushstack/webpack5-localization-plugin_v0.4.10",
      "date": "Thu, 04 May 2023 00:20:29 GMT",
      "comments": {
        "dependency": [
          {
            "comment": "Updating dependency \"@rushstack/localization-utilities\" to `0.8.52`"
          },
          {
            "comment": "Updating dependency \"@rushstack/heft\" to `0.50.4`"
          },
          {
            "comment": "Updating dependency \"@rushstack/heft-node-rig\" to `1.12.10`"
          }
        ]
      }
    },
    {
      "version": "0.4.9",
      "tag": "@rushstack/webpack5-localization-plugin_v0.4.9",
      "date": "Mon, 01 May 2023 15:23:19 GMT",
      "comments": {
        "dependency": [
          {
            "comment": "Updating dependency \"@rushstack/localization-utilities\" to `0.8.51`"
          },
          {
            "comment": "Updating dependency \"@rushstack/node-core-library\" to `3.58.0`"
          },
          {
            "comment": "Updating dependency \"@rushstack/heft\" to `0.50.3`"
          },
          {
            "comment": "Updating dependency \"@rushstack/heft-node-rig\" to `1.12.9`"
          }
        ]
      }
    },
    {
      "version": "0.4.8",
      "tag": "@rushstack/webpack5-localization-plugin_v0.4.8",
      "date": "Sat, 29 Apr 2023 00:23:03 GMT",
      "comments": {
        "dependency": [
          {
            "comment": "Updating dependency \"@rushstack/localization-utilities\" to `0.8.50`"
          },
          {
            "comment": "Updating dependency \"@rushstack/node-core-library\" to `3.57.0`"
          },
          {
            "comment": "Updating dependency \"@rushstack/heft\" to `0.50.2`"
          },
          {
            "comment": "Updating dependency \"@rushstack/heft-node-rig\" to `1.12.8`"
          }
        ]
      }
    },
    {
      "version": "0.4.7",
      "tag": "@rushstack/webpack5-localization-plugin_v0.4.7",
      "date": "Thu, 27 Apr 2023 17:18:43 GMT",
      "comments": {
        "dependency": [
          {
            "comment": "Updating dependency \"@rushstack/localization-utilities\" to `0.8.49`"
          },
          {
            "comment": "Updating dependency \"@rushstack/node-core-library\" to `3.56.0`"
          },
          {
            "comment": "Updating dependency \"@rushstack/heft\" to `0.50.1`"
          },
          {
            "comment": "Updating dependency \"@rushstack/heft-node-rig\" to `1.12.7`"
          }
        ]
      }
    },
    {
      "version": "0.4.6",
      "tag": "@rushstack/webpack5-localization-plugin_v0.4.6",
      "date": "Thu, 20 Apr 2023 15:16:55 GMT",
      "comments": {
        "patch": [
          {
            "comment": "Update webpack to v5.80.0"
          }
        ]
      }
    },
    {
      "version": "0.4.5",
      "tag": "@rushstack/webpack5-localization-plugin_v0.4.5",
      "date": "Fri, 07 Apr 2023 22:19:21 GMT",
      "comments": {
        "patch": [
          {
            "comment": "Bump webpack to 5.78.0"
          }
        ]
      }
    },
    {
      "version": "0.4.4",
      "tag": "@rushstack/webpack5-localization-plugin_v0.4.4",
      "date": "Tue, 04 Apr 2023 22:36:28 GMT",
      "comments": {
        "dependency": [
          {
            "comment": "Updating dependency \"@rushstack/localization-utilities\" to `0.8.48`"
          },
          {
            "comment": "Updating dependency \"@rushstack/heft-node-rig\" to `1.12.6`"
          }
        ]
      }
    },
    {
      "version": "0.4.3",
      "tag": "@rushstack/webpack5-localization-plugin_v0.4.3",
      "date": "Sat, 18 Mar 2023 00:20:56 GMT",
      "comments": {
        "dependency": [
          {
            "comment": "Updating dependency \"@rushstack/localization-utilities\" to `0.8.47`"
          },
          {
            "comment": "Updating dependency \"@rushstack/heft\" to `0.50.0`"
          },
          {
            "comment": "Updating dependency \"@rushstack/heft-node-rig\" to `1.12.5`"
          }
        ]
      }
    },
    {
      "version": "0.4.2",
      "tag": "@rushstack/webpack5-localization-plugin_v0.4.2",
      "date": "Fri, 10 Feb 2023 01:18:51 GMT",
      "comments": {
        "dependency": [
          {
            "comment": "Updating dependency \"@rushstack/localization-utilities\" to `0.8.46`"
          },
          {
            "comment": "Updating dependency \"@rushstack/node-core-library\" to `3.55.2`"
          },
          {
            "comment": "Updating dependency \"@rushstack/eslint-config\" to `3.2.0`"
          },
          {
            "comment": "Updating dependency \"@rushstack/heft\" to `0.49.7`"
          },
          {
            "comment": "Updating dependency \"@rushstack/heft-node-rig\" to `1.12.4`"
          }
        ]
      }
    },
    {
      "version": "0.4.1",
      "tag": "@rushstack/webpack5-localization-plugin_v0.4.1",
      "date": "Sun, 05 Feb 2023 03:02:02 GMT",
      "comments": {
        "patch": [
          {
            "comment": "Change the peer dependency selector on `@types/node` to a wildcard (`*`)."
          }
        ],
        "dependency": [
          {
            "comment": "Updating dependency \"@rushstack/localization-utilities\" to `0.8.45`"
          },
          {
            "comment": "Updating dependency \"@rushstack/node-core-library\" to `3.55.1`"
          },
          {
            "comment": "Updating dependency \"@rushstack/heft\" to `0.49.6`"
          },
          {
            "comment": "Updating dependency \"@rushstack/heft-node-rig\" to `1.12.3`"
          }
        ]
      }
    },
    {
      "version": "0.4.0",
      "tag": "@rushstack/webpack5-localization-plugin_v0.4.0",
      "date": "Wed, 01 Feb 2023 02:16:34 GMT",
      "comments": {
        "minor": [
          {
            "comment": "Bump @types/node peerDependency to ^14.18.36."
          }
        ],
        "dependency": [
          {
            "comment": "Updating dependency \"@rushstack/localization-utilities\" to `0.8.44`"
          },
          {
            "comment": "Updating dependency \"@rushstack/node-core-library\" to `3.55.0`"
          },
          {
            "comment": "Updating dependency \"@rushstack/heft\" to `0.49.5`"
          },
          {
            "comment": "Updating dependency \"@rushstack/heft-node-rig\" to `1.12.2`"
          }
        ]
      }
    },
    {
      "version": "0.3.0",
      "tag": "@rushstack/webpack5-localization-plugin_v0.3.0",
      "date": "Mon, 30 Jan 2023 16:22:30 GMT",
      "comments": {
        "minor": [
          {
            "comment": "Move the @types/node dependency to an optional peerDependency."
          }
        ],
        "dependency": [
          {
            "comment": "Updating dependency \"@rushstack/localization-utilities\" to `0.8.43`"
          },
          {
            "comment": "Updating dependency \"@rushstack/node-core-library\" to `3.54.0`"
          },
          {
            "comment": "Updating dependency \"@rushstack/heft\" to `0.49.4`"
          },
          {
            "comment": "Updating dependency \"@rushstack/heft-node-rig\" to `1.12.1`"
          }
        ]
      }
    },
    {
      "version": "0.2.4",
      "tag": "@rushstack/webpack5-localization-plugin_v0.2.4",
      "date": "Mon, 30 Jan 2023 00:55:44 GMT",
      "comments": {
        "dependency": [
          {
            "comment": "Updating dependency \"@rushstack/localization-utilities\" to `0.8.42`"
          },
          {
            "comment": "Updating dependency \"@rushstack/heft-node-rig\" to `1.12.0`"
          }
        ]
      }
    },
    {
      "version": "0.2.3",
      "tag": "@rushstack/webpack5-localization-plugin_v0.2.3",
      "date": "Thu, 26 Jan 2023 02:55:10 GMT",
      "comments": {
        "patch": [
          {
            "comment": "Upgrade to webpack 5.75.0"
          }
        ],
        "dependency": [
          {
            "comment": "Updating dependency \"@rushstack/localization-utilities\" to `0.8.41`"
          },
          {
            "comment": "Updating dependency \"@rushstack/heft\" to `0.49.3`"
          },
          {
            "comment": "Updating dependency \"@rushstack/heft-node-rig\" to `1.11.14`"
          }
        ]
      }
    },
    {
      "version": "0.2.2",
      "tag": "@rushstack/webpack5-localization-plugin_v0.2.2",
      "date": "Wed, 25 Jan 2023 07:26:55 GMT",
      "comments": {
        "dependency": [
          {
            "comment": "Updating dependency \"@rushstack/localization-utilities\" to `0.8.40`"
          },
          {
            "comment": "Updating dependency \"@rushstack/heft\" to `0.49.2`"
          },
          {
            "comment": "Updating dependency \"@rushstack/heft-node-rig\" to `1.11.13`"
          }
        ]
      }
    },
    {
      "version": "0.2.1",
      "tag": "@rushstack/webpack5-localization-plugin_v0.2.1",
      "date": "Wed, 18 Jan 2023 22:44:12 GMT",
      "comments": {
        "dependency": [
          {
            "comment": "Updating dependency \"@rushstack/localization-utilities\" to `0.8.39`"
          },
          {
            "comment": "Updating dependency \"@rushstack/heft\" to `0.49.1`"
          },
          {
            "comment": "Updating dependency \"@rushstack/heft-node-rig\" to `1.11.12`"
          }
        ]
      }
    },
    {
      "version": "0.2.0",
      "tag": "@rushstack/webpack5-localization-plugin_v0.2.0",
      "date": "Tue, 20 Dec 2022 21:56:32 GMT",
      "comments": {
        "minor": [
          {
            "comment": "Convert LocalizationPlugin._stringKeys to public stringKeys property."
          }
        ]
      }
    },
    {
      "version": "0.1.40",
      "tag": "@rushstack/webpack5-localization-plugin_v0.1.40",
      "date": "Tue, 20 Dec 2022 01:18:22 GMT",
      "comments": {
        "dependency": [
          {
            "comment": "Updating dependency \"@rushstack/localization-utilities\" to `0.8.38`"
          },
          {
            "comment": "Updating dependency \"@rushstack/heft\" to `0.49.0`"
          },
          {
            "comment": "Updating dependency \"@rushstack/heft-node-rig\" to `1.11.11`"
          }
        ]
      }
    },
    {
      "version": "0.1.39",
      "tag": "@rushstack/webpack5-localization-plugin_v0.1.39",
      "date": "Fri, 09 Dec 2022 16:18:28 GMT",
      "comments": {
        "dependency": [
          {
            "comment": "Updating dependency \"@rushstack/localization-utilities\" to `0.8.37`"
          },
          {
            "comment": "Updating dependency \"@rushstack/node-core-library\" to `3.53.3`"
          },
          {
            "comment": "Updating dependency \"@rushstack/heft\" to `0.48.9`"
          },
          {
            "comment": "Updating dependency \"@rushstack/heft-node-rig\" to `1.11.10`"
          }
        ]
      }
    },
    {
      "version": "0.1.38",
      "tag": "@rushstack/webpack5-localization-plugin_v0.1.38",
      "date": "Thu, 01 Dec 2022 03:22:36 GMT",
      "comments": {
        "dependency": [
          {
            "comment": "Updating dependency \"@rushstack/localization-utilities\" to `0.8.36`"
          }
        ]
      }
    },
    {
      "version": "0.1.37",
      "tag": "@rushstack/webpack5-localization-plugin_v0.1.37",
      "date": "Tue, 29 Nov 2022 01:16:49 GMT",
      "comments": {
        "dependency": [
          {
            "comment": "Updating dependency \"@rushstack/localization-utilities\" to `0.8.35`"
          },
          {
            "comment": "Updating dependency \"@rushstack/heft-node-rig\" to `1.11.9`"
          }
        ]
      }
    },
    {
      "version": "0.1.36",
      "tag": "@rushstack/webpack5-localization-plugin_v0.1.36",
      "date": "Tue, 08 Nov 2022 01:20:56 GMT",
      "comments": {
        "dependency": [
          {
            "comment": "Updating dependency \"@rushstack/localization-utilities\" to `0.8.34`"
          },
          {
            "comment": "Updating dependency \"@rushstack/heft\" to `0.48.8`"
          },
          {
            "comment": "Updating dependency \"@rushstack/heft-node-rig\" to `1.11.8`"
          }
        ]
      }
    },
    {
      "version": "0.1.35",
      "tag": "@rushstack/webpack5-localization-plugin_v0.1.35",
      "date": "Wed, 26 Oct 2022 00:16:16 GMT",
      "comments": {
        "dependency": [
          {
            "comment": "Updating dependency \"@rushstack/localization-utilities\" to `0.8.33`"
          },
          {
            "comment": "Updating dependency \"@rushstack/heft\" to `0.48.7`"
          },
          {
            "comment": "Updating dependency \"@rushstack/heft-node-rig\" to `1.11.7`"
          }
        ]
      }
    },
    {
      "version": "0.1.34",
      "tag": "@rushstack/webpack5-localization-plugin_v0.1.34",
      "date": "Mon, 17 Oct 2022 22:14:21 GMT",
      "comments": {
        "dependency": [
          {
            "comment": "Updating dependency \"@rushstack/localization-utilities\" to `0.8.32`"
          },
          {
            "comment": "Updating dependency \"@rushstack/heft\" to `0.48.6`"
          },
          {
            "comment": "Updating dependency \"@rushstack/heft-node-rig\" to `1.11.6`"
          }
        ]
      }
    },
    {
      "version": "0.1.33",
      "tag": "@rushstack/webpack5-localization-plugin_v0.1.33",
      "date": "Mon, 17 Oct 2022 15:16:00 GMT",
      "comments": {
        "dependency": [
          {
            "comment": "Updating dependency \"@rushstack/localization-utilities\" to `0.8.31`"
          },
          {
            "comment": "Updating dependency \"@rushstack/heft\" to `0.48.5`"
          },
          {
            "comment": "Updating dependency \"@rushstack/heft-node-rig\" to `1.11.5`"
          }
        ]
      }
    },
    {
      "version": "0.1.32",
      "tag": "@rushstack/webpack5-localization-plugin_v0.1.32",
      "date": "Fri, 14 Oct 2022 15:26:32 GMT",
      "comments": {
        "dependency": [
          {
            "comment": "Updating dependency \"@rushstack/localization-utilities\" to `0.8.30`"
          },
          {
            "comment": "Updating dependency \"@rushstack/heft\" to `0.48.4`"
          },
          {
            "comment": "Updating dependency \"@rushstack/heft-node-rig\" to `1.11.4`"
          }
        ]
      }
    },
    {
      "version": "0.1.31",
      "tag": "@rushstack/webpack5-localization-plugin_v0.1.31",
      "date": "Thu, 13 Oct 2022 00:20:15 GMT",
      "comments": {
        "dependency": [
          {
            "comment": "Updating dependency \"@rushstack/localization-utilities\" to `0.8.29`"
          },
          {
            "comment": "Updating dependency \"@rushstack/node-core-library\" to `3.53.2`"
          },
          {
            "comment": "Updating dependency \"@rushstack/heft\" to `0.48.3`"
          },
          {
            "comment": "Updating dependency \"@rushstack/heft-node-rig\" to `1.11.3`"
          }
        ]
      }
    },
    {
      "version": "0.1.30",
      "tag": "@rushstack/webpack5-localization-plugin_v0.1.30",
      "date": "Tue, 11 Oct 2022 23:49:12 GMT",
      "comments": {
        "dependency": [
          {
            "comment": "Updating dependency \"@rushstack/localization-utilities\" to `0.8.28`"
          },
          {
            "comment": "Updating dependency \"@rushstack/heft\" to `0.48.2`"
          },
          {
            "comment": "Updating dependency \"@rushstack/heft-node-rig\" to `1.11.2`"
          }
        ]
      }
    },
    {
      "version": "0.1.29",
      "tag": "@rushstack/webpack5-localization-plugin_v0.1.29",
      "date": "Mon, 10 Oct 2022 15:23:44 GMT",
      "comments": {
        "dependency": [
          {
            "comment": "Updating dependency \"@rushstack/localization-utilities\" to `0.8.27`"
          },
          {
            "comment": "Updating dependency \"@rushstack/node-core-library\" to `3.53.1`"
          },
          {
            "comment": "Updating dependency \"@rushstack/eslint-config\" to `3.1.1`"
          },
          {
            "comment": "Updating dependency \"@rushstack/heft\" to `0.48.1`"
          },
          {
            "comment": "Updating dependency \"@rushstack/heft-node-rig\" to `1.11.1`"
          }
        ]
      }
    },
    {
      "version": "0.1.28",
      "tag": "@rushstack/webpack5-localization-plugin_v0.1.28",
      "date": "Thu, 29 Sep 2022 07:13:06 GMT",
      "comments": {
        "dependency": [
          {
            "comment": "Updating dependency \"@rushstack/localization-utilities\" to `0.8.26`"
          },
          {
            "comment": "Updating dependency \"@rushstack/node-core-library\" to `3.53.0`"
          },
          {
            "comment": "Updating dependency \"@rushstack/eslint-config\" to `3.1.0`"
          },
          {
            "comment": "Updating dependency \"@rushstack/heft\" to `0.48.0`"
          },
          {
            "comment": "Updating dependency \"@rushstack/heft-node-rig\" to `1.11.0`"
          }
        ]
      }
    },
    {
      "version": "0.1.27",
      "tag": "@rushstack/webpack5-localization-plugin_v0.1.27",
      "date": "Tue, 27 Sep 2022 22:17:20 GMT",
      "comments": {
        "dependency": [
          {
            "comment": "Updating dependency \"@rushstack/localization-utilities\" to `0.8.25`"
          },
          {
            "comment": "Updating dependency \"@rushstack/heft\" to `0.47.11`"
          },
          {
            "comment": "Updating dependency \"@rushstack/heft-node-rig\" to `1.10.13`"
          }
        ]
      }
    },
    {
      "version": "0.1.26",
      "tag": "@rushstack/webpack5-localization-plugin_v0.1.26",
      "date": "Wed, 21 Sep 2022 20:21:10 GMT",
      "comments": {
        "dependency": [
          {
            "comment": "Updating dependency \"@rushstack/localization-utilities\" to `0.8.24`"
          },
          {
            "comment": "Updating dependency \"@rushstack/node-core-library\" to `3.52.0`"
          },
          {
            "comment": "Updating dependency \"@rushstack/heft\" to `0.47.10`"
          },
          {
            "comment": "Updating dependency \"@rushstack/heft-node-rig\" to `1.10.12`"
          }
        ]
      }
    },
    {
      "version": "0.1.25",
      "tag": "@rushstack/webpack5-localization-plugin_v0.1.25",
      "date": "Thu, 15 Sep 2022 00:18:52 GMT",
      "comments": {
        "dependency": [
          {
            "comment": "Updating dependency \"@rushstack/localization-utilities\" to `0.8.23`"
          },
          {
            "comment": "Updating dependency \"@rushstack/node-core-library\" to `3.51.2`"
          },
          {
            "comment": "Updating dependency \"@rushstack/eslint-config\" to `3.0.1`"
          },
          {
            "comment": "Updating dependency \"@rushstack/heft\" to `0.47.9`"
          },
          {
            "comment": "Updating dependency \"@rushstack/heft-node-rig\" to `1.10.11`"
          }
        ]
      }
    },
    {
      "version": "0.1.24",
      "tag": "@rushstack/webpack5-localization-plugin_v0.1.24",
      "date": "Tue, 13 Sep 2022 00:16:55 GMT",
      "comments": {
        "dependency": [
          {
            "comment": "Updating dependency \"@rushstack/localization-utilities\" to `0.8.22`"
          },
          {
            "comment": "Updating dependency \"@rushstack/heft\" to `0.47.8`"
          },
          {
            "comment": "Updating dependency \"@rushstack/heft-node-rig\" to `1.10.10`"
          }
        ]
      }
    },
    {
      "version": "0.1.23",
      "tag": "@rushstack/webpack5-localization-plugin_v0.1.23",
      "date": "Mon, 12 Sep 2022 22:27:48 GMT",
      "comments": {
        "dependency": [
          {
            "comment": "Updating dependency \"@rushstack/localization-utilities\" to `0.8.21`"
          },
          {
            "comment": "Updating dependency \"@rushstack/heft\" to `0.47.7`"
          },
          {
            "comment": "Updating dependency \"@rushstack/heft-node-rig\" to `1.10.9`"
          }
        ]
      }
    },
    {
      "version": "0.1.22",
      "tag": "@rushstack/webpack5-localization-plugin_v0.1.22",
      "date": "Fri, 02 Sep 2022 17:48:43 GMT",
      "comments": {
        "dependency": [
          {
            "comment": "Updating dependency \"@rushstack/localization-utilities\" to `0.8.20`"
          },
          {
            "comment": "Updating dependency \"@rushstack/heft\" to `0.47.6`"
          },
          {
            "comment": "Updating dependency \"@rushstack/heft-node-rig\" to `1.10.8`"
          }
        ]
      }
    },
    {
      "version": "0.1.21",
      "tag": "@rushstack/webpack5-localization-plugin_v0.1.21",
      "date": "Wed, 31 Aug 2022 01:45:06 GMT",
      "comments": {
        "dependency": [
          {
            "comment": "Updating dependency \"@rushstack/localization-utilities\" to `0.8.19`"
          },
          {
            "comment": "Updating dependency \"@rushstack/heft-node-rig\" to `1.10.7`"
          }
        ]
      }
    },
    {
      "version": "0.1.20",
      "tag": "@rushstack/webpack5-localization-plugin_v0.1.20",
      "date": "Wed, 31 Aug 2022 00:42:46 GMT",
      "comments": {
        "dependency": [
          {
            "comment": "Updating dependency \"@rushstack/localization-utilities\" to `0.8.18`"
          },
          {
            "comment": "Updating dependency \"@rushstack/heft-node-rig\" to `1.10.6`"
          }
        ]
      }
    },
    {
      "version": "0.1.19",
      "tag": "@rushstack/webpack5-localization-plugin_v0.1.19",
      "date": "Wed, 24 Aug 2022 03:01:22 GMT",
      "comments": {
        "dependency": [
          {
            "comment": "Updating dependency \"@rushstack/localization-utilities\" to `0.8.17`"
          },
          {
            "comment": "Updating dependency \"@rushstack/node-core-library\" to `3.51.1`"
          },
          {
            "comment": "Updating dependency \"@rushstack/heft\" to `0.47.5`"
          },
          {
            "comment": "Updating dependency \"@rushstack/heft-node-rig\" to `1.10.5`"
          }
        ]
      }
    },
    {
      "version": "0.1.18",
      "tag": "@rushstack/webpack5-localization-plugin_v0.1.18",
      "date": "Wed, 24 Aug 2022 00:14:38 GMT",
      "comments": {
        "dependency": [
          {
            "comment": "Updating dependency \"@rushstack/localization-utilities\" to `0.8.16`"
          },
          {
            "comment": "Updating dependency \"@rushstack/node-core-library\" to `3.51.0`"
          },
          {
            "comment": "Updating dependency \"@rushstack/heft\" to `0.47.4`"
          },
          {
            "comment": "Updating dependency \"@rushstack/heft-node-rig\" to `1.10.4`"
          }
        ]
      }
    },
    {
      "version": "0.1.17",
      "tag": "@rushstack/webpack5-localization-plugin_v0.1.17",
      "date": "Fri, 19 Aug 2022 00:17:20 GMT",
      "comments": {
        "dependency": [
          {
            "comment": "Updating dependency \"@rushstack/localization-utilities\" to `0.8.15`"
          },
          {
            "comment": "Updating dependency \"@rushstack/node-core-library\" to `3.50.2`"
          },
          {
            "comment": "Updating dependency \"@rushstack/heft\" to `0.47.3`"
          },
          {
            "comment": "Updating dependency \"@rushstack/heft-node-rig\" to `1.10.3`"
          }
        ]
      }
    },
    {
      "version": "0.1.16",
      "tag": "@rushstack/webpack5-localization-plugin_v0.1.16",
      "date": "Wed, 10 Aug 2022 09:52:12 GMT",
      "comments": {
        "dependency": [
          {
            "comment": "Updating dependency \"@rushstack/localization-utilities\" to `0.8.14`"
          },
          {
            "comment": "Updating dependency \"@rushstack/heft\" to `0.47.2`"
          },
          {
            "comment": "Updating dependency \"@rushstack/heft-node-rig\" to `1.10.2`"
          }
        ]
      }
    },
    {
      "version": "0.1.15",
      "tag": "@rushstack/webpack5-localization-plugin_v0.1.15",
      "date": "Wed, 10 Aug 2022 08:12:16 GMT",
      "comments": {
        "dependency": [
          {
            "comment": "Updating dependency \"@rushstack/localization-utilities\" to `0.8.13`"
          },
          {
            "comment": "Updating dependency \"@rushstack/heft\" to `0.47.1`"
          },
          {
            "comment": "Updating dependency \"@rushstack/heft-node-rig\" to `1.10.1`"
          }
        ]
      }
    },
    {
      "version": "0.1.14",
      "tag": "@rushstack/webpack5-localization-plugin_v0.1.14",
      "date": "Wed, 03 Aug 2022 18:40:35 GMT",
      "comments": {
        "dependency": [
          {
            "comment": "Updating dependency \"@rushstack/localization-utilities\" to `0.8.12`"
          },
          {
            "comment": "Updating dependency \"@rushstack/node-core-library\" to `3.50.1`"
          },
          {
            "comment": "Updating dependency \"@rushstack/eslint-config\" to `3.0.0`"
          },
          {
            "comment": "Updating dependency \"@rushstack/heft\" to `0.47.0`"
          },
          {
            "comment": "Updating dependency \"@rushstack/heft-node-rig\" to `1.10.0`"
          }
        ]
      }
    },
    {
      "version": "0.1.13",
      "tag": "@rushstack/webpack5-localization-plugin_v0.1.13",
      "date": "Mon, 01 Aug 2022 02:45:32 GMT",
      "comments": {
        "dependency": [
          {
            "comment": "Updating dependency \"@rushstack/localization-utilities\" to `0.8.11`"
          },
          {
            "comment": "Updating dependency \"@rushstack/node-core-library\" to `3.50.0`"
          },
          {
            "comment": "Updating dependency \"@rushstack/heft\" to `0.46.7`"
          },
          {
            "comment": "Updating dependency \"@rushstack/heft-node-rig\" to `1.9.23`"
          }
        ]
      }
    },
    {
      "version": "0.1.12",
      "tag": "@rushstack/webpack5-localization-plugin_v0.1.12",
      "date": "Thu, 21 Jul 2022 23:30:27 GMT",
      "comments": {
        "dependency": [
          {
            "comment": "Updating dependency \"@rushstack/localization-utilities\" to `0.8.10`"
          },
          {
            "comment": "Updating dependency \"@rushstack/heft\" to `0.46.6`"
          },
          {
            "comment": "Updating dependency \"@rushstack/heft-node-rig\" to `1.9.22`"
          }
        ]
      }
    },
    {
      "version": "0.1.11",
      "tag": "@rushstack/webpack5-localization-plugin_v0.1.11",
      "date": "Thu, 21 Jul 2022 00:16:14 GMT",
      "comments": {
        "dependency": [
          {
            "comment": "Updating dependency \"@rushstack/localization-utilities\" to `0.8.9`"
          },
          {
            "comment": "Updating dependency \"@rushstack/heft\" to `0.46.5`"
          },
          {
            "comment": "Updating dependency \"@rushstack/heft-node-rig\" to `1.9.21`"
          }
        ]
      }
    },
    {
      "version": "0.1.10",
      "tag": "@rushstack/webpack5-localization-plugin_v0.1.10",
      "date": "Wed, 13 Jul 2022 21:31:13 GMT",
      "comments": {
        "dependency": [
          {
            "comment": "Updating dependency \"@rushstack/localization-utilities\" to `0.8.8`"
          },
          {
            "comment": "Updating dependency \"@rushstack/heft\" to `0.46.4`"
          },
          {
            "comment": "Updating dependency \"@rushstack/heft-node-rig\" to `1.9.20`"
          }
        ]
      }
    },
    {
      "version": "0.1.9",
      "tag": "@rushstack/webpack5-localization-plugin_v0.1.9",
      "date": "Fri, 08 Jul 2022 15:17:47 GMT",
      "comments": {
        "dependency": [
          {
            "comment": "Updating dependency \"@rushstack/localization-utilities\" to `0.8.7`"
          },
          {
            "comment": "Updating dependency \"@rushstack/heft\" to `0.46.3`"
          },
          {
            "comment": "Updating dependency \"@rushstack/heft-node-rig\" to `1.9.19`"
          }
        ]
      }
    },
    {
      "version": "0.1.8",
      "tag": "@rushstack/webpack5-localization-plugin_v0.1.8",
      "date": "Mon, 04 Jul 2022 15:15:13 GMT",
      "comments": {
        "dependency": [
          {
            "comment": "Updating dependency \"@rushstack/localization-utilities\" to `0.8.6`"
          },
          {
            "comment": "Updating dependency \"@rushstack/heft\" to `0.46.2`"
          },
          {
            "comment": "Updating dependency \"@rushstack/heft-node-rig\" to `1.9.18`"
          }
        ]
      }
    },
    {
      "version": "0.1.7",
      "tag": "@rushstack/webpack5-localization-plugin_v0.1.7",
      "date": "Thu, 30 Jun 2022 04:48:54 GMT",
      "comments": {
        "dependency": [
          {
            "comment": "Updating dependency \"@rushstack/localization-utilities\" to `0.8.5`"
          },
          {
            "comment": "Updating dependency \"@rushstack/heft\" to `0.46.1`"
          },
          {
            "comment": "Updating dependency \"@rushstack/heft-node-rig\" to `1.9.17`"
          }
        ]
      }
    },
    {
      "version": "0.1.6",
      "tag": "@rushstack/webpack5-localization-plugin_v0.1.6",
      "date": "Tue, 28 Jun 2022 22:47:13 GMT",
      "comments": {
        "patch": [
          {
            "comment": "Ensure localization file path resolution can handle a UNIX file system on a Windows host, as is used by the unit tests."
          }
        ],
        "dependency": [
          {
            "comment": "Updating dependency \"@rushstack/localization-utilities\" to `0.8.4`"
          },
          {
            "comment": "Updating dependency \"@rushstack/node-core-library\" to `3.49.0`"
          },
          {
            "comment": "Updating dependency \"@rushstack/heft\" to `0.46.0`"
          },
          {
            "comment": "Updating dependency \"@rushstack/heft-node-rig\" to `1.9.16`"
          }
        ]
      }
    },
    {
      "version": "0.1.5",
      "tag": "@rushstack/webpack5-localization-plugin_v0.1.5",
      "date": "Tue, 28 Jun 2022 00:23:32 GMT",
      "comments": {
        "dependency": [
          {
            "comment": "Updating dependency \"@rushstack/localization-utilities\" to `0.8.3`"
          },
          {
            "comment": "Updating dependency \"@rushstack/node-core-library\" to `3.48.0`"
          },
          {
            "comment": "Updating dependency \"@rushstack/eslint-config\" to `2.6.2`"
          },
          {
            "comment": "Updating dependency \"@rushstack/heft\" to `0.45.14`"
          },
          {
            "comment": "Updating dependency \"@rushstack/heft-node-rig\" to `1.9.15`"
          }
        ]
      }
    },
    {
      "version": "0.1.4",
      "tag": "@rushstack/webpack5-localization-plugin_v0.1.4",
      "date": "Mon, 27 Jun 2022 18:43:09 GMT",
      "comments": {
        "dependency": [
          {
            "comment": "Updating dependency \"@rushstack/localization-utilities\" to `0.8.2`"
          },
          {
            "comment": "Updating dependency \"@rushstack/node-core-library\" to `3.47.0`"
          },
          {
            "comment": "Updating dependency \"@rushstack/heft\" to `0.45.13`"
          },
          {
            "comment": "Updating dependency \"@rushstack/heft-node-rig\" to `1.9.14`"
          }
        ]
      }
    },
    {
      "version": "0.1.3",
      "tag": "@rushstack/webpack5-localization-plugin_v0.1.3",
      "date": "Sat, 25 Jun 2022 21:00:40 GMT",
      "comments": {
        "dependency": [
          {
            "comment": "Updating dependency \"@rushstack/localization-utilities\" to `0.8.1`"
          },
          {
            "comment": "Updating dependency \"@rushstack/heft\" to `0.45.12`"
          },
          {
            "comment": "Updating dependency \"@rushstack/heft-node-rig\" to `1.9.13`"
          }
        ]
      }
    },
    {
      "version": "0.1.2",
      "tag": "@rushstack/webpack5-localization-plugin_v0.1.2",
      "date": "Sat, 25 Jun 2022 01:54:29 GMT",
      "comments": {
        "dependency": [
          {
            "comment": "Updating dependency \"@rushstack/localization-utilities\" to `0.8.0`"
          },
          {
            "comment": "Updating dependency \"@rushstack/node-core-library\" to `3.46.0`"
          },
          {
            "comment": "Updating dependency \"@rushstack/heft\" to `0.45.11`"
          },
          {
            "comment": "Updating dependency \"@rushstack/heft-node-rig\" to `1.9.12`"
          }
        ]
      }
    },
    {
      "version": "0.1.1",
      "tag": "@rushstack/webpack5-localization-plugin_v0.1.1",
      "date": "Fri, 24 Jun 2022 07:16:47 GMT",
      "comments": {
        "dependency": [
          {
            "comment": "Updating dependency \"@rushstack/localization-utilities\" to `0.7.3`"
          },
          {
            "comment": "Updating dependency \"@rushstack/heft\" to `0.45.10`"
          },
          {
            "comment": "Updating dependency \"@rushstack/heft-node-rig\" to `1.9.11`"
          }
        ]
      }
    },
    {
      "version": "0.1.0",
      "tag": "@rushstack/webpack5-localization-plugin_v0.1.0",
      "date": "Thu, 23 Jun 2022 22:14:24 GMT",
      "comments": {
        "minor": [
          {
            "comment": "Initial publish of webpack 5 compatible localization plugin."
          }
        ],
        "dependency": [
          {
            "comment": "Updating dependency \"@rushstack/localization-utilities\" to `0.7.2`"
          },
          {
            "comment": "Updating dependency \"@rushstack/heft\" to `0.45.9`"
          },
          {
            "comment": "Updating dependency \"@rushstack/heft-node-rig\" to `1.9.10`"
          }
        ]
      }
    }
  ]
}<|MERGE_RESOLUTION|>--- conflicted
+++ resolved
@@ -2,8 +2,6 @@
   "name": "@rushstack/webpack5-localization-plugin",
   "entries": [
     {
-<<<<<<< HEAD
-=======
       "version": "0.4.13",
       "tag": "@rushstack/webpack5-localization-plugin_v0.4.13",
       "date": "Mon, 29 May 2023 15:21:15 GMT",
@@ -25,7 +23,6 @@
       }
     },
     {
->>>>>>> 87e2e678
       "version": "0.4.12",
       "tag": "@rushstack/webpack5-localization-plugin_v0.4.12",
       "date": "Mon, 22 May 2023 06:34:33 GMT",
