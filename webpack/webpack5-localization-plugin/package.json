{
  "name": "@rushstack/webpack5-localization-plugin",
  "version": "0.4.3",
  "description": "This plugin facilitates localization with Webpack.",
  "main": "lib/index.js",
  "typings": "dist/webpack5-localization-plugin.d.ts",
  "license": "MIT",
  "repository": {
    "type": "git",
    "url": "https://github.com/microsoft/rushstack.git",
    "directory": "webpack/webpack5-localization-plugin"
  },
  "scripts": {
    "build": "heft build --clean",
    "_phase:build": "heft run --only build -- --clean",
    "_phase:test": "heft run --only test -- --clean"
  },
  "peerDependencies": {
    "webpack": "^5.68.0",
    "@types/node": "*"
  },
  "dependencies": {
    "@rushstack/localization-utilities": "workspace:*",
    "@rushstack/node-core-library": "workspace:*"
  },
  "devDependencies": {
    "@rushstack/eslint-config": "workspace:*",
    "@rushstack/heft": "workspace:*",
    "@rushstack/heft-node-rig": "workspace:*",
<<<<<<< HEAD
=======
    "@types/heft-jest": "1.0.1",
    "@types/node": "14.18.36",
>>>>>>> 2f3aca6a
    "memfs": "3.4.3",
    "webpack": "~5.75.0"
  },
  "peerDependenciesMeta": {
    "@types/node": {
      "optional": true
    }
  }
}<|MERGE_RESOLUTION|>--- conflicted
+++ resolved
@@ -27,11 +27,8 @@
     "@rushstack/eslint-config": "workspace:*",
     "@rushstack/heft": "workspace:*",
     "@rushstack/heft-node-rig": "workspace:*",
-<<<<<<< HEAD
-=======
     "@types/heft-jest": "1.0.1",
     "@types/node": "14.18.36",
->>>>>>> 2f3aca6a
     "memfs": "3.4.3",
     "webpack": "~5.75.0"
   },
